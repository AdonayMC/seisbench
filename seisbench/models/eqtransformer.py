import warnings

import numpy as np
import scipy.signal
import torch
import torch.nn as nn
import torch.nn.functional as F

from .base import ActivationLSTMCell, CustomLSTM, WaveformModel


# For implementation, potentially follow: https://medium.com/huggingface/from-tensorflow-to-pytorch-265f40ef2a28
class EQTransformer(WaveformModel):
    """
    The EQTransformer from Mousavi et al. (2020)

    Implementation adapted from the Github repository https://github.com/smousavi05/EQTransformer
    Assumes padding="same" and activation="relu" as in the pretrained EQTransformer models

    By instantiating the model with `from_pretrained("original")` a binary compatible version of the original
    EQTransformer with the original weights from Mousavi et al. (2020) can be loaded.

    .. document_args:: seisbench.models EQTransformer

    :param in_channels: Number of input channels, by default 3.
    :param in_samples: Number of input samples per channel, by default 6000.
                       The model expects input shape (in_channels, in_samples)
    :param classes: Number of output classes, by default 2. The detection channel is not counted.
    :param phases: Phase hints for the classes, by default "PS". Can be None.
    :param res_cnn_blocks: Number of residual convolutional blocks
    :param lstm_blocks: Number of LSTM blocks
    :param drop_rate: Dropout rate
    :param original_compatible: If True, uses a few custom layers for binary compatibility with original model
                                from Mousavi et al. (2020).
                                This option defaults to False.
                                It is usually recommended to stick to the default value, as the custom layers show
                                slightly worse performance than the PyTorch builtins.
                                The exception is when loading the original weights using :py:func:`from_pretrained`.
    :param norm: Data normalization strategy, either "peak" or "std".
    :param kwargs: Keyword arguments passed to the constructor of :py:class:`WaveformModel`.
    """

    _annotate_args = WaveformModel._annotate_args.copy()
    _annotate_args["*_threshold"] = ("Detection threshold for the provided phase", 0.1)
    _annotate_args["detection_threshold"] = ("Detection threshold", 0.3)
    _annotate_args["blinding"] = (
        "Number of prediction samples to discard on each side of each window prediction",
        (500, 500),
    )
    # Overwrite default stacking method
    _annotate_args["stacking"] = (
        "Stacking method for overlapping windows (only for window prediction models). "
        "Options are 'max' and 'avg'. ",
        "max",
    )
    _annotate_args["overlap"] = (_annotate_args["overlap"][0], 3000)

    _weight_warnings = [
        (
            "ethz|geofon|instance|iquique|lendb|neic|scedc|stead",
            "1",
            "The normalization for this weight version is incorrect and will lead to degraded performance. "
            "Run from_pretrained with update=True once to solve this issue. "
            "For details, see https://github.com/seisbench/seisbench/pull/188 .",
        ),
    ]

    def __init__(
        self,
        in_channels=3,
        in_samples=6000,
        classes=2,
        phases="PS",
        lstm_blocks=3,
        drop_rate=0.1,
        original_compatible=False,
        sampling_rate=100,
        norm="std",
        **kwargs,
    ):
        citation = (
            "Mousavi, S.M., Ellsworth, W.L., Zhu, W., Chuang, L, Y., and Beroza, G, C. "
            "Earthquake transformer—an attentive deep-learning model for simultaneous earthquake "
            "detection and phase picking. Nat Commun 11, 3952 (2020). "
            "https://doi.org/10.1038/s41467-020-17591-w"
        )

        # PickBlue options
        for option in ("norm_amp_per_comp", "norm_detrend"):
            if option in kwargs:
                setattr(self, option, kwargs[option])
                del kwargs[option]
            else:
                setattr(self, option, False)

        # Blinding defines how many samples at beginning and end of the prediction should be ignored
        # This is usually required to mitigate prediction problems from training properties, e.g.,
        # if all picks in the training fall between seconds 5 and 55.
        super().__init__(
            citation=citation,
            output_type="array",
            in_samples=in_samples,
            pred_sample=(0, in_samples),
            labels=["Detection"] + list(phases),
            sampling_rate=sampling_rate,
            **kwargs,
        )

        self.in_channels = in_channels
        self.classes = classes
        self.lstm_blocks = lstm_blocks
        self.drop_rate = drop_rate
        self.norm = norm

        # Add options for conservative and the true original - see https://github.com/seisbench/seisbench/issues/96#issuecomment-1155158224
        if original_compatible == True:
            warnings.warn(
                "Using the non-conservative 'original' model, set `original_compatible='conservative' to use the more conservative model"
            )
            original_compatible = "non-conservative"

        if original_compatible:
            eps = 1e-7  # See Issue #96 - original models use tensorflow default epsilon of 1e-7
        else:
            eps = 1e-5
        self.original_compatible = original_compatible

        if original_compatible and in_samples != 6000:
            raise ValueError("original_compatible=True requires in_samples=6000.")

        self._phases = phases
        if phases is not None and len(phases) != classes:
            raise ValueError(
                f"Number of classes ({classes}) does not match number of phases ({len(phases)})."
            )

        # Parameters from EQTransformer repository
        self.filters = [
            8,
            16,
            16,
            32,
            32,
            64,
            64,
        ]  # Number of filters for the convolutions
        self.kernel_sizes = [11, 9, 7, 7, 5, 5, 3]  # Kernel sizes for the convolutions
        self.res_cnn_kernels = [3, 3, 3, 3, 2, 3, 2]

        # TODO: Add regularizers when training model
        # kernel_regularizer=keras.regularizers.l2(1e-6),
        # bias_regularizer=keras.regularizers.l1(1e-4),

        # Encoder stack
        self.encoder = Encoder(
            input_channels=self.in_channels,
            filters=self.filters,
            kernel_sizes=self.kernel_sizes,
            in_samples=self.in_samples,
        )

        # Res CNN Stack
        self.res_cnn_stack = ResCNNStack(
            kernel_sizes=self.res_cnn_kernels,
            filters=self.filters[-1],
            drop_rate=self.drop_rate,
        )

        # BiLSTM stack
        self.bi_lstm_stack = BiLSTMStack(
            blocks=self.lstm_blocks,
            input_size=self.filters[-1],
            drop_rate=self.drop_rate,
            original_compatible=original_compatible,
        )

        # Global attention - two transformers
        self.transformer_d0 = Transformer(
            input_size=16, drop_rate=self.drop_rate, eps=eps
        )
        self.transformer_d = Transformer(
            input_size=16, drop_rate=self.drop_rate, eps=eps
        )

        # Detection decoder and final Conv
        self.decoder_d = Decoder(
            input_channels=16,
            filters=self.filters[::-1],
            kernel_sizes=self.kernel_sizes[::-1],
            out_samples=in_samples,
            original_compatible=original_compatible,
        )
        self.conv_d = nn.Conv1d(
            in_channels=self.filters[0], out_channels=1, kernel_size=11, padding=5
        )

        # Picking branches
        self.pick_lstms = []
        self.pick_attentions = []
        self.pick_decoders = []
        self.pick_convs = []
        self.dropout = nn.Dropout(drop_rate)

        for _ in range(self.classes):
            if original_compatible == "conservative":
                # The non-conservative model uses a sigmoid activiation as handled by the base nn.LSTM
                lstm = CustomLSTM(ActivationLSTMCell, 16, 16, bidirectional=False)
            else:
                lstm = nn.LSTM(16, 16, bidirectional=False)
            self.pick_lstms.append(lstm)

            attention = SeqSelfAttention(input_size=16, attention_width=3, eps=eps)
            self.pick_attentions.append(attention)

            decoder = Decoder(
                input_channels=16,
                filters=self.filters[::-1],
                kernel_sizes=self.kernel_sizes[::-1],
                out_samples=in_samples,
                original_compatible=original_compatible,
            )
            self.pick_decoders.append(decoder)

            conv = nn.Conv1d(
                in_channels=self.filters[0], out_channels=1, kernel_size=11, padding=5
            )
            self.pick_convs.append(conv)

        self.pick_lstms = nn.ModuleList(self.pick_lstms)
        self.pick_attentions = nn.ModuleList(self.pick_attentions)
        self.pick_decoders = nn.ModuleList(self.pick_decoders)
        self.pick_convs = nn.ModuleList(self.pick_convs)

    def forward(self, x, logits=False):
        assert x.ndim == 3
        assert x.shape[1:] == (self.in_channels, self.in_samples)

        # Shared encoder part
        x = self.encoder(x)
        x = self.res_cnn_stack(x)
        x = self.bi_lstm_stack(x)
        x, _ = self.transformer_d0(x)
        x, _ = self.transformer_d(x)

        # Detection part
        detection = self.decoder_d(x)
        if logits:
            detection = self.conv_d(detection)
        else:
            detection = torch.sigmoid(self.conv_d(detection))
        detection = torch.squeeze(detection, dim=1)  # Remove channel dimension

        outputs = [detection]

        # Pick parts
        for lstm, attention, decoder, conv in zip(
            self.pick_lstms, self.pick_attentions, self.pick_decoders, self.pick_convs
        ):
            px = x.permute(
                2, 0, 1
            )  # From batch, channels, sequence to sequence, batch, channels
            px = lstm(px)[0]
            px = self.dropout(px)
            px = px.permute(
                1, 2, 0
            )  # From sequence, batch, channels to batch, channels, sequence
            px, _ = attention(px)
            px = decoder(px)
            if logits:
                pred = conv(px)
            else:
                pred = torch.sigmoid(conv(px))
            pred = torch.squeeze(pred, dim=1)  # Remove channel dimension

            outputs.append(pred)

        return tuple(outputs)

    def annotate_window_post(self, pred, piggyback=None, argdict=None):
        # Combine predictions in one array
        prenan, postnan = argdict.get(
            "blinding", self._annotate_args.get("blinding")[1]
        )
        pred = np.stack(pred, axis=-1)
        if prenan > 0:
            pred[:prenan] = np.nan
        if postnan > 0:
            pred[-postnan:] = np.nan
        return pred

    def annotate_window_pre(self, window, argdict):
        # Add a demean and an amplitude normalization step to the preprocessing
        window = window - np.mean(window, axis=-1, keepdims=True)
<<<<<<< HEAD
        if self.norm_detrend:
            detrended = np.zeros(window.shape)
            for i, a in enumerate(window):
                detrended[i, :] = scipy.signal.detrend(a)
            window = detrended
        if self.norm_amp_per_comp:
            amp_normed = np.zeros(window.shape)
            for i, a in enumerate(window):
                amp_normed[i, :] = a / (np.max(np.abs(a)) + 1e-10)
            window = amp_normed
        else:
            window = window / (np.std(window) + 1e-10)
=======

        if self.norm == "std":
            window = window / (np.std(window) + 1e-10)
        elif self.norm == "peak":
            peak = np.max(np.abs(window), axis=-1, keepdims=True) + 1e-10
            window = window / peak
>>>>>>> 9b24b607

        # Cosine taper (very short, i.e., only six samples on each side)
        tap = 0.5 * (1 + np.cos(np.linspace(np.pi, 2 * np.pi, 6)))
        window[:, :6] *= tap
        window[:, -6:] *= tap[::-1]

        return window

    @property
    def phases(self):
        if self._phases is not None:
            return self._phases
        else:
            return list(range(self.classes))

    def classify_aggregate(self, annotations, argdict):
        """
        Converts the annotations to discrete picks using
        :py:func:`~seisbench.models.base.WaveformModel.picks_from_annotations`
        and to discrete detections using :py:func:`~seisbench.models.base.WaveformModel.detections_from_annotations`.
        Trigger onset thresholds for picks are derived from the argdict at keys "[phase]_threshold".
        Trigger onset thresholds for detections are derived from the argdict at key "detection_threshold".

        :param annotations: See description in superclass
        :param argdict: See description in superclass
        :return: List of picks, list of detections
        """
        picks = []
        for phase in self.phases:
            picks += self.picks_from_annotations(
                annotations.select(channel=f"{self.__class__.__name__}_{phase}"),
                argdict.get(
                    f"{phase}_threshold", self._annotate_args.get("*_threshold")[1]
                ),
                phase,
            )

        detections = self.detections_from_annotations(
            annotations.select(channel=f"{self.__class__.__name__}_Detection"),
            argdict.get(
                "detection_threshold", self._annotate_args.get("detection_threshold")[1]
            ),
        )

        return sorted(picks), sorted(detections)

    def get_model_args(self):
        model_args = super().get_model_args()
        for key in [
            "citation",
            "in_samples",
            "output_type",
            "default_args",
            "pred_sample",
            "labels",
            "sampling_rate",
        ]:
            del model_args[key]

        model_args["in_channels"] = self.in_channels
        model_args["in_samples"] = self.in_samples
        model_args["classes"] = self.classes
        model_args["phases"] = self.phases
        model_args["lstm_blocks"] = self.lstm_blocks
        model_args["drop_rate"] = self.drop_rate
        model_args["original_compatible"] = self.original_compatible
        model_args["sampling_rate"] = self.sampling_rate

        return model_args


class Encoder(nn.Module):
    """
    Encoder stack
    """

    def __init__(self, input_channels, filters, kernel_sizes, in_samples):
        super().__init__()

        convs = []
        pools = []
        self.paddings = []
        for in_channels, out_channels, kernel_size in zip(
            [input_channels] + filters[:-1], filters, kernel_sizes
        ):
            convs.append(
                nn.Conv1d(
                    in_channels, out_channels, kernel_size, padding=kernel_size // 2
                )
            )

            # To be consistent with the behaviour in tensorflow,
            # padding needs to be added for odd numbers of input_samples
            padding = in_samples % 2

            # Padding for MaxPool1d needs to be handled manually to conform with tf padding
            self.paddings.append(padding)
            pools.append(nn.MaxPool1d(2, padding=0))
            in_samples = (in_samples + padding) // 2

        self.convs = nn.ModuleList(convs)
        self.pools = nn.ModuleList(pools)

    def forward(self, x):
        for conv, pool, padding in zip(self.convs, self.pools, self.paddings):
            x = torch.relu(conv(x))
            if padding != 0:
                # Only pad right, use -1e10 as negative infinity
                x = F.pad(x, (0, padding), "constant", -1e10)
            x = pool(x)

        return x


class Decoder(nn.Module):
    def __init__(
        self,
        input_channels,
        filters,
        kernel_sizes,
        out_samples,
        original_compatible=False,
    ):
        super().__init__()

        self.upsample = nn.Upsample(scale_factor=2, mode="nearest")
        self.original_compatible = original_compatible

        # We need to trim off the final sample sometimes to get to the right number of output samples
        self.crops = []
        current_samples = out_samples
        for i, _ in enumerate(filters):
            padding = current_samples % 2
            current_samples = (current_samples + padding) // 2
            if padding == 1:
                self.crops.append(len(filters) - 1 - i)

        convs = []
        for in_channels, out_channels, kernel_size in zip(
            [input_channels] + filters[:-1], filters, kernel_sizes
        ):
            convs.append(
                nn.Conv1d(
                    in_channels, out_channels, kernel_size, padding=kernel_size // 2
                )
            )

        self.convs = nn.ModuleList(convs)

    def forward(self, x):
        for i, conv in enumerate(self.convs):
            x = self.upsample(x)

            if self.original_compatible:
                if i == 3:
                    x = x[:, :, 1:-1]
            else:
                if i in self.crops:
                    x = x[:, :, :-1]

            x = F.relu(conv(x))

        return x


class ResCNNStack(nn.Module):
    def __init__(self, kernel_sizes, filters, drop_rate):
        super().__init__()

        members = []
        for ker in kernel_sizes:
            members.append(ResCNNBlock(filters, ker, drop_rate))

        self.members = nn.ModuleList(members)

    def forward(self, x):
        for member in self.members:
            x = member(x)

        return x


class ResCNNBlock(nn.Module):
    def __init__(self, filters, ker, drop_rate):
        super().__init__()

        self.manual_padding = False
        if ker == 3:
            padding = 1
        else:
            # ker == 2
            # Manual padding emulate the padding in tensorflow
            self.manual_padding = True
            padding = 0

        self.dropout = SpatialDropout1d(drop_rate)

        self.norm1 = nn.BatchNorm1d(filters, eps=1e-3)
        self.conv1 = nn.Conv1d(filters, filters, ker, padding=padding)

        self.norm2 = nn.BatchNorm1d(filters, eps=1e-3)
        self.conv2 = nn.Conv1d(filters, filters, ker, padding=padding)

    def forward(self, x):
        y = self.norm1(x)
        y = F.relu(y)
        y = self.dropout(y)
        if self.manual_padding:
            y = F.pad(y, (0, 1), "constant", 0)
        y = self.conv1(y)

        y = self.norm2(y)
        y = F.relu(y)
        y = self.dropout(y)
        if self.manual_padding:
            y = F.pad(y, (0, 1), "constant", 0)
        y = self.conv2(y)

        return x + y


class BiLSTMStack(nn.Module):
    def __init__(
        self, blocks, input_size, drop_rate, hidden_size=16, original_compatible=False
    ):
        super().__init__()

        # First LSTM has a different input size as the subsequent ones
        self.members = nn.ModuleList(
            [
                BiLSTMBlock(
                    input_size,
                    hidden_size,
                    drop_rate,
                    original_compatible=original_compatible,
                )
            ]
            + [
                BiLSTMBlock(
                    hidden_size,
                    hidden_size,
                    drop_rate,
                    original_compatible=original_compatible,
                )
                for _ in range(blocks - 1)
            ]
        )

    def forward(self, x):
        for member in self.members:
            x = member(x)
        return x


class BiLSTMBlock(nn.Module):
    def __init__(self, input_size, hidden_size, drop_rate, original_compatible=False):
        super().__init__()

        if original_compatible == "conservative":
            # The non-conservative model uses a sigmoid activiation as handled by the base nn.LSTM
            self.lstm = CustomLSTM(ActivationLSTMCell, input_size, hidden_size)
        elif original_compatible == "non-conservative":
            self.lstm = CustomLSTM(
                ActivationLSTMCell,
                input_size,
                hidden_size,
                gate_activation=torch.sigmoid,
            )
        else:
            self.lstm = nn.LSTM(input_size, hidden_size, bidirectional=True)
        self.dropout = nn.Dropout(drop_rate)
        self.conv = nn.Conv1d(2 * hidden_size, hidden_size, 1)
        self.norm = nn.BatchNorm1d(hidden_size, eps=1e-3)

    def forward(self, x):
        x = x.permute(
            2, 0, 1
        )  # From batch, channels, sequence to sequence, batch, channels
        x = self.lstm(x)[0]
        x = self.dropout(x)
        x = x.permute(
            1, 2, 0
        )  # From sequence, batch, channels to batch, channels, sequence
        x = self.conv(x)
        x = self.norm(x)
        return x


class Transformer(nn.Module):
    def __init__(self, input_size, drop_rate, attention_width=None, eps=1e-5):
        super().__init__()

        self.attention = SeqSelfAttention(
            input_size, attention_width=attention_width, eps=eps
        )
        self.norm1 = LayerNormalization(input_size)
        self.ff = FeedForward(input_size, drop_rate)
        self.norm2 = LayerNormalization(input_size)

    def forward(self, x):
        y, weight = self.attention(x)
        y = x + y
        y = self.norm1(y)
        y2 = self.ff(y)
        y2 = y + y2
        y2 = self.norm2(y2)

        return y2, weight


class SeqSelfAttention(nn.Module):
    """
    Additive self attention
    """

    def __init__(self, input_size, units=32, attention_width=None, eps=1e-5):
        super().__init__()
        self.attention_width = attention_width

        self.Wx = nn.Parameter(uniform(-0.02, 0.02, input_size, units))
        self.Wt = nn.Parameter(uniform(-0.02, 0.02, input_size, units))
        self.bh = nn.Parameter(torch.zeros(units))

        self.Wa = nn.Parameter(uniform(-0.02, 0.02, units, 1))
        self.ba = nn.Parameter(torch.zeros(1))

        self.eps = eps

    def forward(self, x):
        # x.shape == (batch, channels, time)

        x = x.permute(0, 2, 1)  # to (batch, time, channels)

        q = torch.unsqueeze(
            torch.matmul(x, self.Wt), 2
        )  # Shape (batch, time, 1, channels)
        k = torch.unsqueeze(
            torch.matmul(x, self.Wx), 1
        )  # Shape (batch, 1, time, channels)

        h = torch.tanh(q + k + self.bh)

        # Emissions
        e = torch.squeeze(
            torch.matmul(h, self.Wa) + self.ba, -1
        )  # Shape (batch, time, time)

        # This is essentially softmax with an additional attention component.
        e = (
            e - torch.max(e, dim=-1, keepdim=True).values
        )  # In versions <= 0.2.1 e was incorrectly normalized by max(x)
        e = torch.exp(e)
        if self.attention_width is not None:
            lower = (
                torch.arange(0, e.shape[1], device=e.device) - self.attention_width // 2
            )
            upper = lower + self.attention_width
            indices = torch.unsqueeze(torch.arange(0, e.shape[1], device=e.device), 1)
            mask = torch.logical_and(lower <= indices, indices < upper)
            e = torch.where(mask, e, torch.zeros_like(e))

        a = e / (torch.sum(e, dim=-1, keepdim=True) + self.eps)

        v = torch.matmul(a, x)

        v = v.permute(0, 2, 1)  # to (batch, channels, time)

        return v, a


def uniform(a, b, *args):
    return a + (b - a) * torch.rand(*args)


class LayerNormalization(nn.Module):
    def __init__(self, filters, eps=1e-14):
        super().__init__()

        gamma = torch.ones(filters, 1)
        self.gamma = nn.Parameter(gamma)
        beta = torch.zeros(filters, 1)
        self.beta = nn.Parameter(beta)
        self.eps = eps

    def forward(self, x):
        mean = torch.mean(x, 1, keepdim=True)
        var = torch.mean((x - mean) ** 2, 1, keepdim=True) + self.eps
        std = torch.sqrt(var)
        outputs = (x - mean) / std

        outputs = outputs * self.gamma
        outputs = outputs + self.beta

        return outputs


class FeedForward(nn.Module):
    def __init__(self, io_size, drop_rate, hidden_size=128):
        super().__init__()

        self.lin1 = nn.Linear(io_size, hidden_size)
        self.lin2 = nn.Linear(hidden_size, io_size)
        self.dropout = nn.Dropout(drop_rate)

    def forward(self, x):
        x = x.permute(0, 2, 1)  # To (batch, time, channel)
        x = F.relu(self.lin1(x))
        x = self.dropout(x)
        x = self.lin2(x)
        x = x.permute(0, 2, 1)  # To (batch, channel, time)

        return x


class SpatialDropout1d(nn.Module):
    def __init__(self, drop_rate):
        super().__init__()

        self.drop_rate = drop_rate
        self.dropout = nn.Dropout2d(drop_rate)

    def forward(self, x):
        x = x.unsqueeze(dim=-1)  # Add fake dimension
        x = self.dropout(x)
        x = x.squeeze(dim=-1)  # Remove fake dimension
        return x<|MERGE_RESOLUTION|>--- conflicted
+++ resolved
@@ -291,7 +291,6 @@
     def annotate_window_pre(self, window, argdict):
         # Add a demean and an amplitude normalization step to the preprocessing
         window = window - np.mean(window, axis=-1, keepdims=True)
-<<<<<<< HEAD
         if self.norm_detrend:
             detrended = np.zeros(window.shape)
             for i, a in enumerate(window):
@@ -303,15 +302,11 @@
                 amp_normed[i, :] = a / (np.max(np.abs(a)) + 1e-10)
             window = amp_normed
         else:
-            window = window / (np.std(window) + 1e-10)
-=======
-
-        if self.norm == "std":
-            window = window / (np.std(window) + 1e-10)
-        elif self.norm == "peak":
-            peak = np.max(np.abs(window), axis=-1, keepdims=True) + 1e-10
-            window = window / peak
->>>>>>> 9b24b607
+            if self.norm == "std":
+                window = window / (np.std(window) + 1e-10)
+            elif self.norm == "peak":
+                peak = np.max(np.abs(window), axis=-1, keepdims=True) + 1e-10
+                window = window / peak
 
         # Cosine taper (very short, i.e., only six samples on each side)
         tap = 0.5 * (1 + np.cos(np.linspace(np.pi, 2 * np.pi, 6)))
